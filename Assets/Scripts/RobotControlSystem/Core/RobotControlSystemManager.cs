// File: Assets/Scripts/RobotControlSystem/Core/RobotControlSystemManager.cs
// Description: 机器人控制系统的中央管理器，负责初始化、连接和协调所有核心组件。
//              此版本已更新，以适应 RobotArmExecutor 仅处理接收数据，
//              并由 SerialCommunicator 负责发送指令的新逻辑，并适配 GripperState 枚举。

using UnityEngine;
using System;
using UnityEditor.Experimental.GraphView; // For Tuple

/// <summary>
/// RobotControlSystemManager 是整个机器人控制系统的主要入口点。
/// 它负责链接 InputManager, MotionPlanner, SerialCommunicator 和 RobotArmExecutor。
/// </summary>
/// 


public enum MotorType
{//动力类型，默认为舵机
    Servo=0,Stepper=1
}

public class RobotControlSystemManager : MonoBehaviour
{
    [Header("核心系统组件引用")]
    [Tooltip("拖拽 RobotInputManager 组件到此处。")]
    public RobotInputManager robotInputManager;

    [Tooltip("拖拽 MotionPlanner 组件到此处。")]
    public MotionPlanner motionPlanner;

    [Tooltip("拖拽 RobotArmExecutor 组件到此处。")]
    public RobotArmExecutor robotArmExecutor;


    private int time_flag = -1; 

    Tuple<float[], GripperState> last_desiredOutput = null; // 用于存储上一次的期望输出;
    void Awake()
    {
        Debug.Log("RobotControlSystemManager: 开始初始化系统...");

        // 1. 检查所有必需组件的引用是否已设置
        if (!ValidateReferences())
        {
            Debug.LogError("RobotControlSystemManager: 关键组件引用缺失，系统无法启动。", this);
            enabled = false; // 禁用此组件，防止后续错误
            return;
        }

        // 2. 建立事件订阅链
        // 当 RobotInputManager 发布新的控制意图时，MotionPlanner 将处理它。
        robotInputManager.OnRobotControlIntentUpdated += motionPlanner.ProcessRobotControlIntent;
        Debug.Log("RobotControlSystemManager: RobotInputManager.OnRobotControlIntentUpdated 已订阅到 MotionPlanner.ProcessRobotControlIntent。");

        string[] ports=SerialManager.Instance.ScanPort();
        if (ports != null){
            foreach (string port in ports){
                SerialManager.Instance.ConnectSerialPort(port, 115200); // 连接串口
                Debug.Log("RobotControlSystemManager: 已连接串口：" + port);
            }
        }

        Debug.Log("RobotControlSystemManager: 系统初始化完成，事件链已建立。");
    }

    void OnDestroy()
    {
        // 在销毁时取消订阅事件，防止内存泄漏或空引用错误
        if (robotInputManager != null)
        {
            robotInputManager.OnRobotControlIntentUpdated -= motionPlanner.ProcessRobotControlIntent;
            Debug.Log("RobotControlSystemManager: 已取消订阅 RobotInputManager.OnRobotControlIntentUpdated。");
        }


        Debug.Log("RobotControlSystemManager: 系统清理完成。");
    }

    public MotorType motorType = MotorType.Servo; // motorType 设为 0（Servo）
         
    void Update()
    {
        
        Tuple<float[], GripperState> desiredOutput = motionPlanner.CalculateDesiredOutput(Time.deltaTime);
        float[] jointAngles = desiredOutput?.Item1;

        if (desiredOutput != null && jointAngles != null && desiredOutput != last_desiredOutput )
        {

            robotArmExecutor.SetJointAngles(desiredOutput.Item1, desiredOutput.Item2);
            Debug.Log($"RobotControlSystemManager: 发送期望关节角度和夹爪状态到 RobotArmExecutor。");

            
            // 遍历关节角度数组，依次发送每个关节的角度
            for (int i = 0; i < 4; i++)
            {
                int motorID = i + 1; 
                int angle = (int)jointAngles[i];

                // 发送串口数据
                SerialManager.Instance.SendData((int)motorType, motorID, angle);
                Debug.Log($"RobotControlSystemManager: 已通过串口发送 ID {motorID} 的关节角度: {angle}");
            }       
            SerialManager.Instance.SendData(1, 0, (int)jointAngles[4]);
            
            SerialManager.Instance.SendData(0, 5, (int)desiredOutput.Item2); //发送夹爪状态
            // time_flag++;
            // switch (time_flag) {
            //     case 0:
            //         SerialManager.Instance.SendData(0, 1, (int)jointAngles[0]); //发送夹爪状态
            //         break;
            //     case 2:
            //         SerialManager.Instance.SendData(0, 2, (int)jointAngles[1]); //发送夹爪状态
            //         break;
            //     case 4:
            //         SerialManager.Instance.SendData(0, 3, (int)jointAngles[2]); //发送夹爪状态
            //         break;
            //     case 6:
            //         SerialManager.Instance.SendData(0, 4, (int)jointAngles[3]); //发送夹爪状态
            //         break;
            //     case 8:
            //         SerialManager.Instance.SendData(1, 0, (int)jointAngles[4]); //发送夹爪状态
            //         break;
            //     case 10:
            //         SerialManager.Instance.SendData(0, 5, (int)desiredOutput.Item2); //发送夹爪状态
            //         time_flag = -1;
            //         break;
            //     default:
            //         break;
            // }
            last_desiredOutput = desiredOutput;
        }
        else
        {
            Debug.LogWarning("RobotControlSystemManager: MotionPlanner 返回的期望输出为 null 或关节角度数组长度不足 6，无法发送数据。");
        }

        motionPlanner.UpdateCurrentAngle(robotArmExecutor._currentJointAngles, robotArmExecutor._currentGripperState);
<<<<<<< HEAD
        
=======
    
>>>>>>> 8e855319
    }

    /// <summary>
    /// 验证所有必需的组件引用是否已在 Inspector 中设置。
    /// </summary>
    /// <returns>如果所有引用都有效则为 true，否则为 false。</returns>
    private bool ValidateReferences()
    {
        bool allGood = true;

        if (robotInputManager == null)
        {
            Debug.LogError("RobotControlSystemManager: 'Robot Input Manager' 引用未设置。请在 Inspector 中拖拽赋值。", this);
            allGood = false;
        }
        if (motionPlanner == null)
        {
            Debug.LogError("RobotControlSystemManager: 'Motion Planner' 引用未设置。请在 Inspector 中拖拽赋值。", this);
            allGood = false;
        }
        if (robotArmExecutor == null)
        {
            Debug.LogError("RobotControlSystemManager: 'Robot Arm Executor' 引用未设置。请在 Inspector 中拖拽赋值。", this);
            allGood = false;
        }


        return allGood;
    }
}<|MERGE_RESOLUTION|>--- conflicted
+++ resolved
@@ -136,11 +136,7 @@
         }
 
         motionPlanner.UpdateCurrentAngle(robotArmExecutor._currentJointAngles, robotArmExecutor._currentGripperState);
-<<<<<<< HEAD
-        
-=======
     
->>>>>>> 8e855319
     }
 
     /// <summary>
